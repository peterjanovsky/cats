import com.typesafe.sbt.pgp.PgpKeys.publishSigned
import com.typesafe.sbt.SbtSite.SiteKeys._
import com.typesafe.sbt.SbtGhPages.GhPagesKeys._
import sbtrelease.ReleaseStep
import sbtrelease.ReleasePlugin.ReleaseKeys.releaseProcess
import sbtrelease.ReleaseStateTransformations._
import sbtrelease.Utilities._
import sbtunidoc.Plugin.UnidocKeys._

lazy val buildSettings = Seq(
  organization := "org.spire-math",
  scalaVersion := "2.11.5",
  crossScalaVersions := Seq("2.11.5")
)

lazy val commonSettings = Seq(
  scalacOptions ++= Seq(
    "-deprecation",
    "-encoding", "UTF-8",
    "-feature",
    "-language:existentials",
    "-language:higherKinds",
    "-language:implicitConversions",
    "-language:experimental.macros",
    "-unchecked",
    "-Xfatal-warnings",
    "-Xlint",
    "-Yno-adapted-args",
    "-Ywarn-dead-code",
    "-Ywarn-numeric-widen",
    "-Ywarn-value-discard",
    "-Xfuture"
  ),
  resolvers ++= Seq(
    "bintray/non" at "http://dl.bintray.com/non/maven",
    Resolver.sonatypeRepo("releases")
  ),
  libraryDependencies ++= Seq(
    "com.github.mpilquist" %% "simulacrum" % "0.2.0",
    "org.spire-math" %% "algebra" % "0.2.0-SNAPSHOT" from "http://plastic-idolatry.com/jars/algebra_2.11-0.2.0-SNAPSHOT.jar",
    "org.typelevel" %% "machinist" % "0.3.0",
    compilerPlugin("org.scalamacros" % "paradise" % "2.1.0-M5" cross CrossVersion.full),
    compilerPlugin("org.spire-math" %% "kind-projector" % "0.5.2")
  ),
  scmInfo := Some(ScmInfo(url("https://github.com/non/cats"),
    "git@github.com:non/cats.git"))
)

lazy val catsSettings = buildSettings ++ commonSettings ++ publishSettings ++ releaseSettings

lazy val disciplineDependencies = Seq(
  "org.scalacheck" %% "scalacheck" % "1.11.3",
  "org.typelevel" %% "discipline" % "0.2.1"
)

<<<<<<< HEAD
lazy val docSettings = Seq(
  unidocProjectFilter in (ScalaUnidoc, unidoc) := inProjects(core, laws, data, std),
  site.addMappingsToSiteDir(mappings in (ScalaUnidoc, packageDoc), "api"),
  site.addMappingsToSiteDir(tut, ""),
  ghpagesNoJekyll := false,
  git.remoteRepo := "git@github.com:non/cats.git",
  includeFilter in makeSite := "*.html" | "*.css" | "*.png" | "*.jpg" | "*.gif" | "*.js" | "*.swf" | "*.yml" | "*.md"
=======
lazy val docSettings = unidocSettings ++ Seq(
  unidocProjectFilter in (ScalaUnidoc, unidoc) := inAnyProject -- inProjects(examples, tests),
  scalacOptions in (ScalaUnidoc, unidoc) ++=
    Opts.doc.sourceUrl(scmInfo.value.get.browseUrl + "/tree/master€{FILE_PATH}.scala")
>>>>>>> d2d4bd70
)

lazy val docs = project
  .settings(moduleName := "cats-docs")
  .settings(catsSettings: _*)
  .settings(noPublishSettings: _*)
  .settings(unidocSettings: _*)
  .settings(site.settings: _*)
  .settings(ghpages.settings: _*)
  .settings(tutSettings: _*)
  .settings(docSettings: _*)
  .settings(tutSettings: _*)
  .dependsOn(core)

lazy val aggregate = project.in(file("."))
  .settings(catsSettings: _*)
  .settings(noPublishSettings: _*)
  .aggregate(macros, core, laws, tests, docs, data, std)
  .dependsOn(macros, core, laws, tests, docs, data, std)

lazy val macros = project
  .settings(moduleName := "cats-macros")
  .settings(catsSettings: _*)

lazy val core = project.dependsOn(macros)
  .settings(moduleName := "cats")
  .settings(catsSettings: _*)

lazy val laws = project.dependsOn(macros, core, data)
  .settings(moduleName := "cats-laws")
  .settings(catsSettings: _*)
  .settings(
    libraryDependencies ++= disciplineDependencies ++ Seq(
      "org.spire-math" %% "algebra-laws" % "0.2.0-SNAPSHOT" from "http://plastic-idolatry.com/jars/algebra-laws_2.11-0.2.0-SNAPSHOT.jar"
    )
  )

lazy val std = project.dependsOn(macros, core, laws)
  .settings(moduleName := "cats-std")
  .settings(catsSettings: _*)
  .settings(
    libraryDependencies += "org.spire-math" %% "algebra-std" % "0.2.0-SNAPSHOT" from "http://plastic-idolatry.com/jars/algebra-std_2.11-0.2.0-SNAPSHOT.jar"
  )

lazy val tests = project.dependsOn(macros, core, data, std, laws)
  .settings(moduleName := "cats-tests")
  .settings(catsSettings: _*)
  .settings(noPublishSettings: _*)
  .settings(
    libraryDependencies ++= disciplineDependencies ++ Seq(
      "org.scalatest" %% "scalatest" % "2.1.3" % "test"
    )
  )

lazy val data = project.dependsOn(macros, core)
  .settings(moduleName := "cats-data")
  .settings(catsSettings: _*)

lazy val publishSettings = Seq(
  homepage := Some(url("http://github.com/non/cats")),
  licenses := Seq("MIT" -> url("http://opensource.org/licenses/MIT")),
  publishMavenStyle := true,
  publishArtifact in Test := false,
  pomIncludeRepository := { _ => false },
  publishTo <<= version { (v: String) =>
    val nexus = "https://oss.sonatype.org/"

    if (v.trim.endsWith("SNAPSHOT"))
      Some("snapshots" at nexus + "content/repositories/snapshots")
    else
      Some("releases"  at nexus + "service/local/staging/deploy/maven2")
  },
  pomExtra := (
    <scm>
      <url>git@github.com:non/cats.git</url>
      <connection>scm:git:git@github.com:non/cats.git</connection>
    </scm>
    <developers>
      <developer>
        <id>non</id>
        <name>Erik Osheim</name>
        <url>http://github.com/non/</url>
      </developer>
    </developers>
  ),
  releaseProcess := Seq[ReleaseStep](
    checkSnapshotDependencies,
    inquireVersions,
    runTest,
    setReleaseVersion,
    commitReleaseVersion,
    tagRelease,
    publishSignedArtifacts,
    setNextVersion,
    commitNextVersion,
    pushChanges
  )
)

lazy val publishSignedArtifacts = ReleaseStep(
  action = { st =>
    val extracted = st.extract
    val ref = extracted.get(thisProjectRef)
    extracted.runAggregated(publishSigned in Global in ref, st)
  },
  check = { st =>
    // getPublishTo fails if no publish repository is set up.
    val ex = st.extract
    val ref = ex.get(thisProjectRef)
    Classpaths.getPublishTo(ex.get(publishTo in Global in ref))
    st
  },
  enableCrossBuild = true
)

lazy val noPublishSettings = Seq(
  publish := (),
  publishLocal := (),
  publishArtifact := false
)

addCommandAlias("validate", ";compile;test;scalastyle;test:scalastyle;unidoc")<|MERGE_RESOLUTION|>--- conflicted
+++ resolved
@@ -53,20 +53,15 @@
   "org.typelevel" %% "discipline" % "0.2.1"
 )
 
-<<<<<<< HEAD
 lazy val docSettings = Seq(
   unidocProjectFilter in (ScalaUnidoc, unidoc) := inProjects(core, laws, data, std),
   site.addMappingsToSiteDir(mappings in (ScalaUnidoc, packageDoc), "api"),
   site.addMappingsToSiteDir(tut, ""),
   ghpagesNoJekyll := false,
+  scalacOptions in (ScalaUnidoc, unidoc) ++=
+    Opts.doc.sourceUrl(scmInfo.value.get.browseUrl + "/tree/master${FILE_PATH}.scala"),
   git.remoteRepo := "git@github.com:non/cats.git",
   includeFilter in makeSite := "*.html" | "*.css" | "*.png" | "*.jpg" | "*.gif" | "*.js" | "*.swf" | "*.yml" | "*.md"
-=======
-lazy val docSettings = unidocSettings ++ Seq(
-  unidocProjectFilter in (ScalaUnidoc, unidoc) := inAnyProject -- inProjects(examples, tests),
-  scalacOptions in (ScalaUnidoc, unidoc) ++=
-    Opts.doc.sourceUrl(scmInfo.value.get.browseUrl + "/tree/master€{FILE_PATH}.scala")
->>>>>>> d2d4bd70
 )
 
 lazy val docs = project
