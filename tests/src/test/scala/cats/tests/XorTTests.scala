--- conflicted
+++ resolved
@@ -10,10 +10,7 @@
 class XorTTests extends CatsSuite {
   checkAll("XorT[List, String, Int]", MonadErrorTests[XorT[List, ?, ?], String].monadError[Int, Int, Int])
   checkAll("XorT[List, String, Int]", MonoidKTests[XorT[List, String, ?]].monoidK[Int])
-<<<<<<< HEAD
   checkAll("MonadError[XorT[List, ?, ?]]", SerializableTests.serializable(MonadError[XorT[List, ?, ?], String]))
-=======
-  checkAll("Monad[XorT[List, String, ?]]", SerializableTests.serializable(Monad[XorT[List, String, ?]]))
 
   test("toValidated")(check {
     forAll { (xort: XorT[List, String, Int]) =>
@@ -26,5 +23,4 @@
       xort.withValidated(_.bimap(f, g)) == xort.bimap(f, g)
     }
   })
->>>>>>> 26065fc4
 }